--- conflicted
+++ resolved
@@ -364,11 +364,6 @@
         # Before warm start
         self.assertDictEqual(exps[0], {1: 0.0, 2: 0.0, 3: 1.0, 4: 0})
         self.assertDictEqual(exps[1], {1: 1.0, 2: 0.0, 3: 0, 4: 0})
-<<<<<<< HEAD
-
-        # Warm start
-        mab.warm_start(arm_to_features={1: [0, 1], 2: [0, 0], 3: [0.5, 0.5], 4: [0, 1]}, distance_quantile=0.5)
-=======
         self.assertTrue(mab._imp.arm_to_features is None)
         self.assertTrue(mab._imp.distance_quantile is None)
         self.assertTrue(len(mab._imp.cold_arm_to_warm_arm) == 0)
@@ -380,16 +375,11 @@
         self.assertTrue(len(mab._imp.cold_arm_to_warm_arm) == 0)
 
         # Predict expectations
->>>>>>> 9d2748bd
         exps = mab.predict_expectations([[0, 1, 2, 3, 5], [1, 1, 1, 1, 1]])
 
         # After warm start
         self.assertDictEqual(exps[0], {1: 0.0, 2: 0.0, 3: 1.0, 4: 0.0})
-<<<<<<< HEAD
-        self.assertDictEqual(exps[1], {1: 1.0, 2: 0.0, 3: 0, 4: 1.0})
-=======
         self.assertDictEqual(exps[1], {1: 1.0, 2: 0.0, 3: 0, 4: 1.0})
         self.assertTrue(mab._imp.arm_to_features is not None)
         self.assertTrue(mab._imp.distance_quantile is not None)
-        self.assertTrue(len(mab._imp.cold_arm_to_warm_arm) == 0)
->>>>>>> 9d2748bd
+        self.assertTrue(len(mab._imp.cold_arm_to_warm_arm) == 0)