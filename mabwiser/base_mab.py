--- conflicted
+++ resolved
@@ -292,12 +292,8 @@
 
         return arm_to_distance
 
-<<<<<<< HEAD
-    def _get_pairwise_distances(self, arm_to_features: Dict[Arm, List[Num]], metric: str = 'cosine',
-=======
     @staticmethod
     def _get_pairwise_distances(arm_to_features: Dict[Arm, List[Num]], metric: str = 'cosine',
->>>>>>> 9d2748bd
                                 self_distance: int = 999999) -> Dict[Arm, Dict[Arm, Num]]:
         """
         Calculates the distances between each pair of arms.
@@ -324,11 +320,7 @@
         # For every arm, calculate its distance to all arms including itself
         distance_from_to = {}
         for from_arm in arm_to_features.keys():
-<<<<<<< HEAD
-            distance_from_to[from_arm] = self._get_arm_distances(from_arm, arm_to_features, metric, self_distance)
-=======
             distance_from_to[from_arm] = BaseMAB._get_arm_distances(from_arm, arm_to_features, metric, self_distance)
->>>>>>> 9d2748bd
         return distance_from_to
 
     @staticmethod
